--- conflicted
+++ resolved
@@ -355,16 +355,10 @@
         char gcode_buf[64];
         append_parameters(gcode_buf, params, sizeof(gcode_buf));
         Gcode gc(gcode_buf, &(StreamOutput::NullStream));
-<<<<<<< HEAD
-        THEROBOT->push_state();
-        THEROBOT->absolute_mode = false; // needs to be relative mode
-        THEROBOT->on_gcode_received(&gc); // send to robot directly
-=======
         THEKERNEL->robot->push_state();
         THEKERNEL->robot->inch_mode = false;     // needs to be in mm
         THEKERNEL->robot->absolute_mode = false; // needs to be relative mode
         THEKERNEL->robot->on_gcode_received(&gc); // send to robot directly
->>>>>>> 53c97705
         // Wait for above to finish
         THEKERNEL->conveyor->wait_for_empty_queue();
         THEROBOT->pop_state();
@@ -385,14 +379,9 @@
     // Move to center using a regular move, use slower of X and Y fast rate
     float rate = std::min(this->fast_rates[0], this->fast_rates[1]) * 60.0F;
     char buf[32];
-<<<<<<< HEAD
-    snprintf(buf, sizeof(buf), "G53 G0 X0 Y0 F%1.4f", rate); // must use machine coordinates in case G92 or WCS is in effect
-    THEROBOT->push_state();
-=======
     THEKERNEL->robot->push_state();
     THEKERNEL->robot->inch_mode = false;     // needs to be in mm
     snprintf(buf, sizeof(buf), "G53 G0 X0 Y0 F%1.4f", rate); // must use machine coordinates in case G92 or WCS is in effect
->>>>>>> 53c97705
     struct SerialMessage message;
     message.message = buf;
     message.stream = &(StreamOutput::NullStream);
