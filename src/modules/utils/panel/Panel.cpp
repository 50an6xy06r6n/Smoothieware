--- conflicted
+++ resolved
@@ -27,7 +27,6 @@
 #include "panels/I2CLCD.h"
 #include "panels/VikiLCD.h"
 #include "panels/Smoothiepanel.h"
-#include "panels/SmoothiepanelBeta.h"
 #include "panels/ReprapDiscountGLCD.h"
 #include "panels/ST7565.h"
 #include "panels/UniversalAdapter.h"
@@ -42,7 +41,6 @@
 #define i2c_lcd_checksum           CHECKSUM("i2c_lcd")
 #define viki_lcd_checksum          CHECKSUM("viki_lcd")
 #define smoothiepanel_checksum     CHECKSUM("smoothiepanel")
-#define smoothiepanelbeta_checksum CHECKSUM("smoothiepanelbeta")
 #define panelolu2_checksum         CHECKSUM("panelolu2")
 #define rrd_glcd_checksum          CHECKSUM("reprap_discount_glcd")
 #define st7565_glcd_checksum       CHECKSUM("st7565_glcd")
@@ -104,8 +102,6 @@
         this->lcd->set_variant(1);
     } else if (lcd_cksm == smoothiepanel_checksum) {
         this->lcd = new Smoothiepanel();
-    } else if (lcd_cksm == smoothiepanelbeta_checksum) {
-        this->lcd = new SmoothiepanelBeta();
     } else if (lcd_cksm == rrd_glcd_checksum) {
         this->lcd = new ReprapDiscountGLCD();
     } else if (lcd_cksm == st7565_glcd_checksum) {
@@ -205,22 +201,6 @@
 // Encoder pins changed in interrupt or call from on_idle
 uint32_t Panel::encoder_check(uint32_t dummy)
 {
-<<<<<<< HEAD
-    if (!lcd->hasExternalEncoder()) {
-        // if encoder reads go through i2c like on smoothie panel this needs to be
-        // optionally done in idle loop, however when reading encoder directly it needs to be done
-        // frequently, smoothie panel will return an actual delta count so won't miss any if polled slowly
-        // NOTE this code will not work if change is not -1,0,-1 anything greater (as in above case) will not work properly
-        static int encoder_counter = 0;
-        int change = lcd->readEncoderDelta();
-        encoder_counter += change;
-
-        if ( change != 0 && encoder_counter % this->encoder_click_resolution == 0 ) {
-            this->counter_changed = true;
-            (*this->counter) += change;
-            this->idle_time = 0;
-        }
-=======
     // if encoder reads go through SPI like on universal panel adapter this needs to be
     // done in idle loop, this is indicated by lcd->encoderReturnsDelta()
     // however when reading encoder directly it needs to be done
@@ -238,7 +218,6 @@
         this->counter_changed = true;
         (*this->counter) += delta;
         this->idle_time = 0;
->>>>>>> b1b9588b
     }
     return 0;
 }
