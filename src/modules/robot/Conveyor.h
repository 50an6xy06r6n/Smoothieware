/*
      This file is part of Smoothie (http://smoothieware.org/). The motion control part is heavily based on Grbl (https://github.com/simen/grbl).
      Smoothie is free software: you can redistribute it and/or modify it under the terms of the GNU General Public License as published by the Free Software Foundation, either version 3 of the License, or (at your option) any later version.
      Smoothie is distributed in the hope that it will be useful, but WITHOUT ANY WARRANTY; without even the implied warranty of MERCHANTABILITY or FITNESS FOR A PARTICULAR PURPOSE. See the GNU General Public License for more details.
      You should have received a copy of the GNU General Public License along with Smoothie. If not, see <http://www.gnu.org/licenses/>.
*/

#ifndef CONVEYOR_H
#define CONVEYOR_H

#include "libs/Module.h"
#include "HeapRing.h"

using namespace std;
#include <string>
#include <vector>

class Gcode;
class Block;

class Conveyor : public Module
{
public:
    Conveyor();

    void on_module_loaded(void);
    void on_idle(void *);
    void on_main_loop(void *);
    void on_block_end(void *);
    void on_config_reload(void *);

    void notify_block_finished(Block *);

    void wait_for_empty_queue();
    bool is_queue_empty() { return queue.is_empty(); };

    void ensure_running(void);

    void append_gcode(Gcode *);
    void queue_head_block(void);

    void dump_queue(void);
<<<<<<< HEAD
=======

    friend class Planner; // for queue

private:
>>>>>>> ba99b645
    typedef HeapRing<Block> Queue_t;

    Queue_t queue;  // Queue of Blocks

    volatile bool running;

    volatile unsigned int gc_pending;
};

#endif // CONVEYOR_H<|MERGE_RESOLUTION|>--- conflicted
+++ resolved
@@ -40,13 +40,10 @@
     void queue_head_block(void);
 
     void dump_queue(void);
-<<<<<<< HEAD
-=======
 
     friend class Planner; // for queue
 
 private:
->>>>>>> ba99b645
     typedef HeapRing<Block> Queue_t;
 
     Queue_t queue;  // Queue of Blocks
