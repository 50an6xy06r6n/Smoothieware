--- conflicted
+++ resolved
@@ -127,37 +127,6 @@
     this->motion_mode = -1;
 
    //G-letter Gcodes are mostly what the Robot module is interrested in, other modules also catch the gcode event and do stuff accordingly
-<<<<<<< HEAD
-   if( gcode->has_letter('G')){
-       switch( (int) gcode->get_value('G') ){
-           case 0: this->motion_mode = MOTION_MODE_SEEK; break;
-           case 1: this->motion_mode = MOTION_MODE_LINEAR; break;
-           case 2: this->motion_mode = MOTION_MODE_CW_ARC; break;
-           case 3: this->motion_mode = MOTION_MODE_CCW_ARC; break;
-           case 17: this->select_plane(X_AXIS, Y_AXIS, Z_AXIS); break;
-           case 18: this->select_plane(X_AXIS, Z_AXIS, Y_AXIS); break;
-           case 19: this->select_plane(Y_AXIS, Z_AXIS, X_AXIS); break;
-           case 20:this->inch_mode = true; break;
-           case 21:this->inch_mode = false; break;
-           case 90:this->absolute_mode = true; break;
-           case 91:this->absolute_mode = false; break;
-           case 92: clear_vector(this->last_milestone);
-                    if(gcode->get_num_args() == 0){
-                        for (char letter = 'X'; letter <= 'Z'; letter++){
-                            if ( gcode->has_letter(letter) )
-                              this->last_milestone[letter-'X'] = this->to_millimeters(0.0);
-                        }
-                    }else{
-                        for (char letter = 'X'; letter <= 'Z'; letter++){
-                            if ( gcode->has_letter(letter) )
-                              this->last_milestone[letter-'X'] = this->to_millimeters(gcode->get_value(letter));
-                        }
-                    }
-                    memcpy(this->current_position, this->last_milestone, sizeof(double)*3); // current_position[] = last_milestone[];
-                    //this->arm_solution->millimeters_to_steps(this->current_position, this->kernel->planner->position);
-                    return; // TODO: Wait until queue empty
-        }
-=======
     if( gcode->has_letter('G')){
         switch( (int) gcode->get_value('G') ){
             case 0:  this->motion_mode = MOTION_MODE_SEEK; break;
@@ -185,7 +154,6 @@
                 return; // TODO: Wait until queue empty
            }
        }
->>>>>>> 0e59a659
    }else if( gcode->has_letter('M')){
      switch( (int) gcode->get_value('M') ){
             case 92: // M92 - set steps per mm
